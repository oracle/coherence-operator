<<<<<<< HEAD
def setBuildStatus(String message, String state, String target_url, String sha) {
    step([
        $class: "GitHubCommitStatusSetter",
        reposSource: [$class: "ManuallyEnteredRepositorySource", url: "https://github.com/oracle/coherence-operator"],
        contextSource: [$class: "ManuallyEnteredCommitContextSource", context: "ci/jenkins/build-status"],
        errorHandlers: [[$class: "ChangingBuildStatusErrorHandler", result: "UNSTABLE"]],
        commitShaSource: [$class: "ManuallyEnteredShaSource", sha: sha ],
        statusBackrefSource: [$class: "ManuallyEnteredBackrefSource", backref: target_url],
        statusResultSource: [$class: "ConditionalStatusResultSource", results: [[$class: "AnyBuildResult", message: message, state: state]] ]
    ]);
=======
def testStep(String additionalArgument) {
    echo 'Kubernetes Tests'
    withCredentials([
        string(credentialsId: 'coherence-operator-docker-email',    variable: 'DOCKER_EMAIL'),
        string(credentialsId: 'coherence-operator-docker-password', variable: 'DOCKER_PASSWORD'),
        string(credentialsId: 'coherence-operator-docker-username', variable: 'DOCKER_USERNAME'),
        string(credentialsId: 'coherence-operator-docker-server',   variable: 'DOCKER_SERVER'),
        string(credentialsId: 'ocr-docker-email',    variable: 'OCR_DOCKER_EMAIL'),
        string(credentialsId: 'ocr-docker-password', variable: 'OCR_DOCKER_PASSWORD'),
        string(credentialsId: 'ocr-docker-username', variable: 'OCR_DOCKER_USERNAME'),
        string(credentialsId: 'ocr-docker-server',   variable: 'OCR_DOCKER_SERVER')]) {
        sh '''
            for i in test-cop-$BUILD_NUMBER test-cop2-$BUILD_NUMBER
            do
                kubectl create namespace $i || true
                kubectl create secret docker-registry coherence-k8s-operator-development-secret \
                    --namespace $i \
                    --docker-server=$DOCKER_SERVER \
                    --docker-username=$DOCKER_USERNAME \
                    --docker-password="$DOCKER_PASSWORD" \
                    --docker-email=$DOCKER_EMAIL || true
                kubectl create secret docker-registry ocr-k8s-operator-development-secret \
                    --namespace $i \
                    --docker-server=$OCR_DOCKER_SERVER \
                    --docker-username=$OCR_DOCKER_USERNAME \
                    --docker-password="$OCR_DOCKER_PASSWORD" \
                    --docker-email=$OCR_DOCKER_EMAIL || true
            done
        '''
        withMaven(jdk: 'JDK 11.0.3', maven: 'Maven3.6.0', mavenSettingsConfig: 'coherence-operator-maven-settings', tempBinDir: '') {
            sh """
                export HELM_BINARY=`which helm`
                export KUBECTL_BINARY=`which kubectl`
                mvn -Dbedrock.helm="\$HELM_BINARY" \
                    -Dk8s.kubectl="\$KUBECTL_BINARY" \
                    -Dop.image.pull.policy=Always \
                    -Dci.build=$BUILD_NUMBER \
                    -Dk8s.image.pull.secret=coherence-k8s-operator-development-secret,ocr-k8s-operator-development-secret \
                    -Dk8s.create.namespace=false \
                    $additionalArgument \
                    -P pushTestImage -P helm-test clean install
            """
        }
    }
}

def archiveAndCleanup() {
    archiveArtifacts onlyIfSuccessful: false, allowEmptyArchive: true, artifacts: 'functional-tests/target/test-output/**/*,functional-tests/target/surefire-reports/**/*,functional-tests/target/failsafe-reports/**/*'
    sh '''
        helm delete --purge $(helm ls --namespace test-cop-$BUILD_NUMBER --short) || true
        kubectl delete namespace test-cop-$BUILD_NUMBER  || true
        kubectl delete namespace test-cop2-$BUILD_NUMBER || true
    '''
>>>>>>> ebb2558c
}

pipeline {
    agent none
    environment {
        HTTP_PROXY  = credentials('coherence-operator-http-proxy')
        HTTPS_PROXY = credentials('coherence-operator-https-proxy')
        NO_PROXY    = credentials('coherence-operator-no-proxy')
        PROJECT_URL = "https://github.com/oracle/coherence-operator"
        COMMIT_URL = "${PROJECT_URL}" + "/commit/"
    }
    options {
        buildDiscarder logRotator(artifactDaysToKeepStr: '', artifactNumToKeepStr: '', daysToKeepStr: '28', numToKeepStr: '')
        timeout(time: 4, unit: 'HOURS')
    }
    stages {
        stage('maven-build') {
            agent {
              label 'Kubernetes'
            }
            post {
                always {
                   setBuildStatus("Build in Progress...", "PENDING", "${env.COMMIT_URL}" + "${env.GIT_COMMIT}", "${env.GIT_COMMIT}")
                }
            }
            steps {
                echo 'Maven Build'
                sh '''
                    if [ -z "$HTTP_PROXY" ]; then
                        unset HTTP_PROXY
                        unset HTTPS_PROXY
                        unset NO_PROXY
                    fi
                    helm init --client-only --skip-refresh
                '''
                withMaven(jdk: 'JDK 11.0.3', maven: 'Maven3.6.0', mavenSettingsConfig: 'coherence-operator-maven-settings', tempBinDir: '') {
                   sh 'mvn clean install'
                }
                archiveArtifacts 'operator/target/*.tar.gz'
                stash includes: 'operator/target/*.tar.gz', name: 'helm-chart'
            }
        }
        stage('helm-verify') {
            agent {
                docker {
                    image 'circleci/python:3.6.4'
                    args '-u root'
                    label 'Docker'
                }
            }
            steps {
                echo 'Helm Verify'
                unstash 'helm-chart'
                sh '''
                    if [ -z "$HTTP_PROXY" ]; then
                        unset HTTP_PROXY
                        unset HTTPS_PROXY
                        unset NO_PROXY
                    else
                        echo "proxy = $HTTP_PROXY" > ~/.curlrc
                        export http_proxy=$HTTP_PROXY
                    fi
                    sh operator/src/main/helm/scripts/install.sh
                    mkdir -p operator/target/temp
                    echo "Contents of operator/target"
                    ls operator/target
                    export COH_CHART=$(find operator/target -regex '.*coherence-[0-9].*-helm.tar.gz' -print)
                    echo COH_CHART=$COH_CHART
                    export COH_OP_CHART=$(find operator/target -regex '.*coherence-operator.*-helm.tar.gz' -print)
                    echo COH_OP_CHART=$COH_OP_CHART
                    tar -xf $COH_CHART -C operator/target/temp
                    tar -xf $COH_OP_CHART -C operator/target/temp
                    sh operator/src/main/helm/scripts/lint.sh operator/target/temp/coherence/
                    sh operator/src/main/helm/scripts/lint.sh operator/target/temp/coherence-operator/
                '''
            }
            post {
                always {
                    sh 'rm -rf operator/target/temp/'
                }
                failure {
                    setBuildStatus("Build failed", "FAILURE", "${env.COMMIT_URL}" + "${env.GIT_COMMIT}", "${env.GIT_COMMIT}");
                }
            }
        }
        stage("docker-build-push-tests") {
            agent {
                label 'Kubernetes'
            }
            stages{
                stage('docker-build') {
                    steps {
                        echo 'Docker Build'
                        sh '''
                            if [ -z "$HTTP_PROXY" ]; then
                                unset HTTP_PROXY
                                unset HTTPS_PROXY
                                unset NO_PROXY
                            fi
                            helm init --client-only
                        '''
                        sh 'docker swarm leave --force || true'
                        sh 'docker swarm init'
                        withMaven(jdk: 'JDK 11.0.3', maven: 'Maven3.6.0', mavenSettingsConfig: 'coherence-operator-maven-settings', tempBinDir: '') {
                            sh 'mvn generate-resources'
                            sh 'mvn -Pdocker clean install'
                        }
                    }
                }
                stage('docker-push') {
                    steps {
                        echo 'Docker Push'
                        withCredentials([
                            string(credentialsId: 'coherence-operator-docker-password', variable: 'DOCKER_PASSWORD'),
                            string(credentialsId: 'coherence-operator-docker-username', variable: 'DOCKER_USERNAME'),
                            string(credentialsId: 'coherence-operator-docker-server',   variable: 'DOCKER_SERVER')]) {
                            withMaven(jdk: 'JDK 11.0.3', maven: 'Maven3.6.0', mavenSettingsConfig: 'coherence-operator-maven-settings', tempBinDir: '') {
                                sh '''
                                    docker login $DOCKER_SERVER -u $DOCKER_USERNAME -p $DOCKER_PASSWORD
                                    mvn -B -Dmaven.test.skip=true -P docker -P dockerPush clean install
                                '''
                            }
                        }
                    }
                }
                stage('kubernetes-tests') {
                    steps {
                        script {
                            testStep('')
                        }
                    }
                    post {
                        always {
                            script {
                                archiveAndCleanup()
                            }
                        }
                        failure {
                            setBuildStatus("Build failed", "FAILURE", "${env.COMMIT_URL}" + "${env.GIT_COMMIT}", "${env.GIT_COMMIT}");
                        }
                    }
                }
                stage('kubernetes-tests-latestCoherenceReleasedImage') {
                    steps {
                        script {
                            testStep('-P testLatestCoherenceReleasedImage')
                        }
                    }
                    post {
                        always {
                            script {
                                archiveAndCleanup()
                            }
                        }
                        success {
                            setBuildStatus("Build succeeded", "SUCCESS", "${env.COMMIT_URL}" + "${env.GIT_COMMIT}", "${env.GIT_COMMIT}");
                        }
                        failure {
                            setBuildStatus("Build failed", "FAILURE", "${env.COMMIT_URL}" + "${env.GIT_COMMIT}", "${env.GIT_COMMIT}");
                        }
                    }
                }
            }
            post {
                always {
                    deleteDir()
                }
            }
        }
    }
}<|MERGE_RESOLUTION|>--- conflicted
+++ resolved
@@ -1,4 +1,3 @@
-<<<<<<< HEAD
 def setBuildStatus(String message, String state, String target_url, String sha) {
     step([
         $class: "GitHubCommitStatusSetter",
@@ -9,7 +8,7 @@
         statusBackrefSource: [$class: "ManuallyEnteredBackrefSource", backref: target_url],
         statusResultSource: [$class: "ConditionalStatusResultSource", results: [[$class: "AnyBuildResult", message: message, state: state]] ]
     ]);
-=======
+
 def testStep(String additionalArgument) {
     echo 'Kubernetes Tests'
     withCredentials([
@@ -63,7 +62,6 @@
         kubectl delete namespace test-cop-$BUILD_NUMBER  || true
         kubectl delete namespace test-cop2-$BUILD_NUMBER || true
     '''
->>>>>>> ebb2558c
 }
 
 pipeline {
