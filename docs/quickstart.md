# Quick Start Guide

The Coherence Kubernetes Operator manages Coherence through Kubernetes,
monitoring MBean attributes through Prometheus and server logs through
Elasticsearch and Kibana.

> **Note**: Use of Prometheus and Grafana is available only when using the
> operator with Oracle Coherence 12.2.1.4.

Use this Quick Start guide to deploy Coherence applications in a
Kubernetes cluster managed by the Coherence Kubernetes Operator. Note that this guide is for illustrative purposes only, and
not sufficiently prescriptive or thorough for a production environment.
These instructions assume that you are already familiar with Kubernetes
and Helm.  If you want to learn more about these two  technologies, refer to the
[Kubernetes](https://kubernetes.io/docs/home/?path=users&persona=app-developer&level=foundational)
and [Helm](https://helm.sh/docs/) documentation.

For more advanced actions, such as accessing Kibana for viewing server
logs, see the [User Guide](user-guide.md).

> **Note**: If you have an older version of the operator installed on your cluster,
> you must remove it before installing the current version.

## Before You Begin

### Software Requirements
The Coherence Kubernetes Operator has the following requirements:

* Kubernetes 1.11.5+, 1.12.3+, 1.13.0+ (`kubectl version`)
* Docker 18.03.1-ce (`docker version`)
* Flannel networking v0.10.0-amd64 (`docker images | grep flannel`)
* Helm 2.12.3 or above, and all of its prerequisites
* Oracle Coherence 12.2.1.3.2

### Runtime Environment Requirements

* You will need a Kubernetes cluster that can pull the docker images required by the operator.
* Some of the Helm charts in this operator, require configuration on each Kubernetes pod that will be running the workloads related to the chart. This configuration currently includes:

    * setting the value of the `max_map_count` kernel parameter to at least `262144`. It is OS specific and is described in the [docker documentation](https://www.elastic.co/guide/en/elasticsearch/reference/current/docker.html#docker-cli-run-prod-mode).

* If you are running the operator with a local Kubernetes cluster on a developer workstation, ensure that the workstation meets the hardware requirements and the Docker preferences have been tuned to run optimally for the hardware.  In particular, ensure that the memory and limits are correctly tuned.

## Configure the environment

### Add the Helm Repository for Coherence

Create a `coherence` helm repository:

```bash
$ helm repo add coherence https://oracle.github.io/coherence-operator/charts

$ helm repo update
```

If you want to build the Coherence Operator from source, refer to the [Developer Guide](developer.md) and ensure that you replace `coherence`
Helm repository prefix in all samples with the full qualified directory as described at the end of the guide.

## Install the Coherence Kubernetes Operator

1. Use `helm` to install the operator:

```bash
$ helm --debug install coherence/coherence-operator \
    --name sample-coherence-operator \
    --set "targetNamespaces={}" \
    --set imagePullSecrets=sample-coherence-secret
```
> **Note**: For all `helm install` commands, you can leave the `--version` option off and the latest version of the chart is retrieved. If you wanted to use a specific version, such as `0.9.8`, add `--version 0.9.8` to all installs for the `coherence-operator` and `coherence` charts.

> **Note**: Remove the `--debug` option if you do not want verbose output. Refer to the `values.yaml` in the chart for more information about the `--set targetNamespaces` argument.

When the operation completes successfully, output similar to the following displays:

```bash
NOTES:
1. Get the application URLs by running these commands:

  export POD_NAME=$(kubectl get pods -l "app=coherence-operator,release=sample-coherence-operator" -o jsonpath="{.items[0].metadata.name}")

  To forward a local port to the Pod http port run:

      kubectl port-forward $POD_NAME 8000:8000

  then access the http endpoint at http://127.0.0.1:8000
```
2. Use `helm ls` to view the installed releases.

```bash
$ helm ls

NAME                     	REVISION	UPDATED                 	STATUS  	CHART                   	APP VERSION	NAMESPACE
sample-coherence-operator	1       	Thu May  9 13:59:22 2019	DEPLOYED	coherence-operator-0.9.8	0.9.8      	default  
```

3. Verify the status of the operator using `helm status`:

```bash
$ helm status sample-coherence-operator
```

A successful deployment displays an output similar to the following output:

```bash
LAST DEPLOYED: Thu Feb  7 14:11:17 2019
STATUS: DEPLOYED

[...]
```

## Install Coherence

### Obtain Images from Oracle Container Registry

By default, the Helm chart pulls the Oracle Coherence Docker image from the Oracle Container Registry.

<<<<<<< HEAD
To pull Coherence Docker images from the Oracle Container Registry:
=======
a) Login to [Oracle Container Registry](https://container-registry.oracle.com)
   and accept the terms and conditions to download Coherence images:

   > 1. Go to [Oracle Container Registry](https://container-registry.oracle.com)
   > 2. Search for "Coherence".
   > 3. Select `coherence` from the list.
   > 4. Click on `Sign-in` on the right and enter your credentials, or create and account if you don't already have one.
   > 5. On the right, select the language for the  `Oracle Standard Terms and Restrictions`.
   > 6. Click `Continue` and scroll down to accept the terms and conditions.
>>>>>>> 61cb166a

1. In a web browser, navigate to [Oracle Container Registry](https://container-registry.oracle.com) and click **Sign In**.
2. Enter your Oracle credentials or create an account if you don't have one.
3. Search for coherence in the Search Oracle Container Registry field.
4. Click `coherence` in the search result list.
5. In the Oracle Coherence page, select the language from the drop-down list and click Continue.
6. Click **Accept** in the Oracle Standard Terms and Conditions page.
7. In a terminal window, log in to the Oracle Container Registry:

    `docker login container-registry.com`
8. Pull the coherence image with the command:

  `docker pull container-registry.oracle.com/middleware/coherence:12.2.1.3.2`

### Set Up Secrets to Access the Oracle Container Registry

 Create a Kubernetes secret with the Oracle Container Registry credentials:
 ```bash
 $ kubectl create secret docker-registry oracle-container-registry-secret \
     --docker-server=container-registry.oracle.com \
     --docker-username='<username>' --docker-password='<password>' \
     --docker-email=`<emailid>`
 ```

 When installing Coherence, refer to the secret and Kubernetes will use that secret when pulling the image.

### Use Helm to Install Coherence

Install the `coherence` helm chart using the secret 'oracle-container-registry-secret' which was created using the `kubectl create secret` command.

```bash
$ helm --debug install coherence/coherence \
    --name sample-coherence \
    --set imagePullSecrets=oracle-container-registry-secret
```

>**Note**: If you want to use a different version of Coherence than the one specified in the `coherence` Helm chart, supply a `--set` argument
> for the `coherence.image` value:
>
> `--set coherence.image="<prefix>/coherence:<version>"`
>
> Use the command `helm inspect readme <chart name>` to print out the
> `README.md` of the chart. For example, `helm inspect readme
> coherence/coherence` prints out the `README.md` for the operator
> chart. This includes documentation on all the possible values that
> can be configured with `--set` options to `helm`. Refer to the Configuration section of [README](README.md).

When the operation completes successfully, you see output similar
to the following.

```bash
NOTES:
1. Get the application URLs by running these commands:

  export POD_NAME=$(kubectl get pods -l "app=coherence,release=sample-coherence" -o jsonpath="{.items[0].metadata.name}")

  To forward a local port to the Pod Coherence*Extend port run:

      kubectl port-forward $POD_NAME 20000:20000

  then access the Coherence*Extend endpoint at 127.0.0.1:20000

  To forward a local port to the Pod Http port run:

      kubectl port-forward $POD_NAME 30000:30000

  then access the http endpoint at http://127.0.0.1:30000
```

You can also query the status of the installed Coherence with `helm status`:

```bash
$ helm status sample-coherence
LAST DEPLOYED: Wed Feb 13 14:51:38 2019
STATUS: DEPLOYED
[...]
```
Running `helm install` creates a **helm release**.  See the
[Helm Glossary](https://docs.helm.sh/glossary/) for the  definition of Release.

## Access the Installed Coherence
You can access the installed Coherence running within your Kubernetes using the default Coherence*Extend feature.

When starting Coherence with no options, the created Coherence cluster has three nodes, and exposes a Coherence*Extend proxy server on port 20000 in the cluster. You must forward this port so that it is available outside the cluster. You can use the `kubectl` command by supplying the name of the Kubernetes pod that is running the Coherence.

Query the Kubernetes cluster to get the name of the first of the three nodes in the Coherence cluster.

```bash
$ export POD_NAME=$(kubectl get pods -l "app=coherence,release=sample-coherence" -o jsonpath="{.items[0].metadata.name}")
```
The name of the cluster will be similar to `sample-coherence-65f558c987-5bdxr`. Then, map the port 20000 inside the cluster to port 20000 outside the cluster.

```bash
$ kubectl port-forward $POD_NAME 20000:20000
```

With this information, you can write a Coherence*Extend client configuration to access the cluster. Save the
following XML in a file called `example-client-config.xml`:

```xml
<cache-config xmlns:xsi="http://www.w3.org/2001/XMLSchema-instance"
   xmlns="http://xmlns.oracle.com/coherence/coherence-cache-config"
   xsi:schemaLocation="http://xmlns.oracle.com/coherence/coherence-cache-config
   coherence-cache-config.xsd">
   <caching-scheme-mapping>
      <cache-mapping>
         <cache-name>*</cache-name>
         <scheme-name>thin-remote</scheme-name>
      </cache-mapping>
   </caching-scheme-mapping>

   <caching-schemes>
       <remote-cache-scheme>
           <scheme-name>thin-remote</scheme-name>
           <service-name>Proxy</service-name>
           <initiator-config>
               <tcp-initiator>
                  <remote-addresses>
                      <socket-address>
                          <address>127.0.0.1</address>
                          <port>20000</port>
                      </socket-address>
                  </remote-addresses>
               </tcp-initiator>
           </initiator-config>
       </remote-cache-scheme>
   </caching-schemes>
</cache-config>
```

Write a simple Java program to interact with the Coherence cluster. Save this file as `HelloCoherence.java`in the same directory as the XML file.

```bash
import com.tangosol.net.CacheFactory;
import com.tangosol.net.NamedCache;

public class HelloCoherence {
  public static void main(String[] asArgs) throws Throwable {
    NamedCache<String, Integer> cache = CacheFactory.getCache("HelloCoherence");
    Integer IValue = (Integer) cache.get("key");
    IValue = (null == IValue) ? Integer.valueOf(1) : Integer.valueOf(IValue + 1);
    cache.put("key", IValue);
    System.out.println("The value of the key is " + IValue);
  }
}
```
With the XML and Java source files in the same directory, and the `coherence.jar` at `${COHERENCE_HOME}/lib/coherence.jar`, compile and run the program:

```bash
$ javac -cp .:${COHERENCE_HOME}/lib/coherence.jar HelloCoherence.java
$ java -cp .:${COHERENCE_HOME}/lib/coherence.jar \
       -Dcoherence.cacheconfig=$PWD/example-client-config.xml HelloCoherence
```
This produces an output similar to the following:

```bash
The value of the key is 1
```

Run the program again and you get an output similar to the following:

```bash
The value of the key is 2
```

> **Note**: If you are using JDK 11 or later, you can omit the javac step and simply run the program as:

```bash
$ java -cp $${COHERENCE_HOME}/lib/coherence.jar \
  -Dcoherence.cacheconfig=$PWD/example-client-config.xml  HelloCoherence.java
```

## Remove Coherence and Coherence Kubernetes Operator

Remove the `coherence` release:

```bash
$ helm delete --purge sample-coherence sample-coherence-operator
```<|MERGE_RESOLUTION|>--- conflicted
+++ resolved
@@ -113,20 +113,6 @@
 ### Obtain Images from Oracle Container Registry
 
 By default, the Helm chart pulls the Oracle Coherence Docker image from the Oracle Container Registry.
-
-<<<<<<< HEAD
-To pull Coherence Docker images from the Oracle Container Registry:
-=======
-a) Login to [Oracle Container Registry](https://container-registry.oracle.com)
-   and accept the terms and conditions to download Coherence images:
-
-   > 1. Go to [Oracle Container Registry](https://container-registry.oracle.com)
-   > 2. Search for "Coherence".
-   > 3. Select `coherence` from the list.
-   > 4. Click on `Sign-in` on the right and enter your credentials, or create and account if you don't already have one.
-   > 5. On the right, select the language for the  `Oracle Standard Terms and Restrictions`.
-   > 6. Click `Continue` and scroll down to accept the terms and conditions.
->>>>>>> 61cb166a
 
 1. In a web browser, navigate to [Oracle Container Registry](https://container-registry.oracle.com) and click **Sign In**.
 2. Enter your Oracle credentials or create an account if you don't have one.
