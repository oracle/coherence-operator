# Quick Start Guide


The Quick Start guide provides a simple tutorial to help you get the operator up and running quickly. The Oracle Coherence Operator (the "operator") manages Coherence through Kubernetes, monitors MBean attributes through Prometheus, and server logs through Elasticsearch and Kibana.
<<<<<<< HEAD
=======


>>>>>>> 783ce9da

> **Note**: Use of Prometheus and Grafana is available only when using the
> operator with Oracle Coherence 12.2.1.4.

- [Introduction](#introduction)
- [Before You Begin](#before-you-begin)
  * [Software Requirements](#software-requirements)
  * [Runtime Environment Requirements](#runtime-environment-requirements)
- [Configure the Environment](#configure-the-environment)
  * [Add the Helm Repository for Coherence](#add-the-helm-repository-for-coherence)
- [Install the Operator](#install-the-operator)
- [Install Coherence](#install-coherence)
  * [Obtain Images from Oracle Container Registry](#obtain-images-from-oracle-container-registry)
  * [Set Up Secrets to Access the Oracle Container Registry](#set-up-secrets-to-access-the-oracle-container-registry)
  * [Use Helm to Install Coherence](#use-helm-to-install-coherence)
- [Access the Installed Coherence](#access-the-installed-coherence)
- [Remove Coherence and Oracle Coherence Operator](#remove-coherence-and-oracle-coherence-operator)




## Introduction

Use this Quick Start guide to deploy Coherence applications in a

Kubernetes cluster managed by the operator. Note that this guide is for demonstration purposes only, and not sufficiently prescriptive or thorough for a production environment.



These instructions assume that you are already familiar with Kubernetes
and Helm.  If you want to learn more about these two  technologies, refer to the
[Kubernetes](https://kubernetes.io/docs/home/?path=users&persona=app-developer&level=foundational)
and [Helm](https://helm.sh/docs/) documentation.

For more advanced actions, such as accessing Kibana for viewing server
logs, see the [User Guide](user-guide.md).

> **Note**: If you have an older version of the operator installed on your cluster, you must remove it before installing the current version.

## Before You Begin

### Software Requirements
The operator has the following requirements:

* Kubernetes 1.11.5+, 1.12.3+, 1.13.0+ (`kubectl version`)
* Docker 18.03.1-ce (`docker version`)
* Flannel networking v0.10.0-amd64 (`docker images | grep flannel`)
* Helm 2.12.3 or above, and all of its prerequisites
* Oracle Coherence 12.2.1.3.2

### Runtime Environment Requirements

* You need a Kubernetes cluster that can pull the docker images required by the operator.
* Some of the Helm charts in this operator, require configuration on each Kubernetes pod that will run the workloads related to the chart. This configuration currently includes:

    * setting the value of the `max_map_count` kernel parameter to at least `262144`. This is OS specific and is described in the [Docker documentation](https://www.elastic.co/guide/en/elasticsearch/reference/current/docker.html#docker-cli-run-prod-mode).

* If you are running the operator with a local Kubernetes cluster on a developer workstation, ensure that the workstation meets the hardware requirements and the Docker preferences have been tuned to run optimally for the hardware.  In particular, ensure that the memory and limits are correctly tuned.

## Configure the Environment

### Add the Helm Repository for Coherence

Create a `coherence` helm repository:

```bash
$ helm repo add coherence https://oracle.github.io/coherence-operator/charts

$ helm repo update
```


If you want to build the operator from source, refer to the [Developer Guide](developer.md) and ensure that you replace the `coherence`
Helm repository prefix in all samples with the fully qualified directory as described at the end of the guide.
<<<<<<< HEAD
=======
=======
>>>>>>> 783ce9da

## Install the Operator

1. Use **`helm`** to install the operator:

```bash
$ helm --debug install coherence/coherence-operator \
    --name sample-coherence-operator \
    --set "targetNamespaces={}" \
    --set imagePullSecrets=sample-coherence-secret
```
> **Note**: For all `helm install` commands, you can leave the `--version` option off if you want the latest version of the chart to be retrieved. However, if you want to use a specific version, such as `0.9.8`, add `--version 0.9.8` to all installs for the `coherence-operator` and `coherence` charts.

> **Note**: Remove the `--debug` option if you do not want verbose output. Refer to the `values.yaml` in the chart for more information about the `--set targetNamespaces` argument.

When the operation completes successfully, the Helm installation produces an output similar to the following:

```bash
NOTES:
Coherence Operator successfully installed.

Monitoring namespaces:
  ""
```
2. Use `helm ls` to view the installed releases.

```bash
$ helm ls

NAME                     	REVISION	UPDATED                 	STATUS  	CHART                   	APP VERSION	NAMESPACE
sample-coherence-operator	1       	Thu May  9 13:59:22 2019	DEPLOYED	coherence-operator-0.9.8	0.9.8      	default  
```

3. Verify the status of the operator using `helm status`:

```bash
$ helm status sample-coherence-operator
```

A successful deployment displays an output similar to the following:

```bash
LAST DEPLOYED: Thu Feb  7 14:11:17 2019
STATUS: DEPLOYED

[...]
```

## Install Coherence

### Obtain Images from Oracle Container Registry

By default, the Helm chart pulls the Oracle Coherence Docker image from the Oracle Container Registry. To pull the image correctly for the first time, you must perform the following steps:

1. In a web browser, navigate to [Oracle Container Registry](https://container-registry.oracle.com) and click **Sign In**.
2. Enter your Oracle credentials or create an account if you don't have one.
3. Search for coherence in the Search Oracle Container Registry field.
4. Click `coherence` in the search result list.
5. On the Oracle Coherence page, select the language from the drop-down list and click Continue.
6. Click **Accept** on the Oracle Standard Terms and Conditions page.

Subsequently, the image will be pulled automatically using the Kubernetes secret.

This action is required to pull the image correctly for the first time. After this, the image will be pulled automatically using the Kubernetes secret.

### Set Up Secrets to Access the Oracle Container Registry

 Create a Kubernetes secret with the Oracle Container Registry credentials:
 ```bash
 $ kubectl create secret docker-registry oracle-container-registry-secret \
     --docker-server=container-registry.oracle.com \
     --docker-username='<username>' --docker-password='<password>' \
     --docker-email=`<emailid>`
 ```

 When installing Coherence, refer to the secret and Kubernetes will use that secret when pulling the image.

### Use Helm to Install Coherence

Install the `coherence` helm chart using the secret 'oracle-container-registry-secret' which was created using the `kubectl create secret` command.

```bash
$ helm --debug install coherence/coherence \
    --name sample-coherence \
    --set imagePullSecrets=oracle-container-registry-secret
```

>**Note**: If you want to use a different version of Coherence than the one specified in the `coherence` Helm chart, supply a `--set` argument
> for the `coherence.image` value:
>
> `--set coherence.image="<prefix>/coherence:<version>"`
>
> Use the command `helm inspect readme <chart name>` to print out the
> `README.md` of the chart. For example, `helm inspect readme
> coherence/coherence` prints out the `README.md` for the operator
> chart. This includes documentation on all the possible values that
> can be configured with `--set` options to `helm`. Refer to the Configuration section of [README](README.md).

When the operation completes successfully, you see output similar
to the following.

```bash
NOTES:
1. Get the application URLs by running these commands:

  export POD_NAME=$(kubectl get pods -l "app=coherence,release=sample-coherence" -o jsonpath="{.items[0].metadata.name}")

  To forward a local port to the Pod Coherence*Extend port run:

      kubectl port-forward $POD_NAME 20000:20000

  then access the Coherence*Extend endpoint at 127.0.0.1:20000

  To forward a local port to the Pod Http port run:

      kubectl port-forward $POD_NAME 30000:30000

  then access the http endpoint at http://127.0.0.1:30000
```

You can also query the status of the installed Coherence using `helm status`:

```bash
$ helm status sample-coherence
LAST DEPLOYED: Wed Feb 13 14:51:38 2019
STATUS: DEPLOYED
[...]
```
Running `helm install` creates a **helm release**.  See the
[Helm Glossary](https://docs.helm.sh/glossary/) for the  definition of Release.

## Access the Installed Coherence
You can access the installed Coherence running within your Kubernetes using the default Coherence*Extend feature.

When starting Coherence with no options, the created Coherence cluster has three nodes, and exposes a Coherence*Extend proxy server on port 20000 in the cluster. You must forward this port so that it is available outside the cluster. You can use the `kubectl` command by supplying the name of the Kubernetes pod that is running the Coherence.

Query the Kubernetes cluster to get the name of the first of the three nodes in the Coherence cluster.

```bash
$ export POD_NAME=$(kubectl get pods -l "app=coherence,release=sample-coherence" -o jsonpath="{.items[0].metadata.name}")
```
The name of the cluster will be similar to `sample-coherence-65f558c987-5bdxr`. Then, map the port 20000 inside the cluster to port 20000 outside the cluster.

```bash
$ kubectl port-forward $POD_NAME 20000:20000
```

With this information, you can write a Coherence*Extend client configuration to access the cluster. Save the
following XML in a file called `example-client-config.xml`:

```xml
<cache-config xmlns:xsi="http://www.w3.org/2001/XMLSchema-instance"
   xmlns="http://xmlns.oracle.com/coherence/coherence-cache-config"
   xsi:schemaLocation="http://xmlns.oracle.com/coherence/coherence-cache-config
   coherence-cache-config.xsd">
   <caching-scheme-mapping>
      <cache-mapping>
         <cache-name>*</cache-name>
         <scheme-name>thin-remote</scheme-name>
      </cache-mapping>
   </caching-scheme-mapping>

   <caching-schemes>
       <remote-cache-scheme>
           <scheme-name>thin-remote</scheme-name>
           <service-name>Proxy</service-name>
           <initiator-config>
               <tcp-initiator>
                  <remote-addresses>
                      <socket-address>
                          <address>127.0.0.1</address>
                          <port>20000</port>
                      </socket-address>
                  </remote-addresses>
               </tcp-initiator>
           </initiator-config>
       </remote-cache-scheme>
   </caching-schemes>
</cache-config>
```

Write a simple Java program to interact with the Coherence cluster. Save this file as `HelloCoherence.java`in the same directory as the XML file.

```bash
import com.tangosol.net.CacheFactory;
import com.tangosol.net.NamedCache;

public class HelloCoherence {
  public static void main(String[] asArgs) throws Throwable {
    NamedCache<String, Integer> cache = CacheFactory.getCache("HelloCoherence");
    Integer IValue = (Integer) cache.get("key");
    IValue = (null == IValue) ? Integer.valueOf(1) : Integer.valueOf(IValue + 1);
    cache.put("key", IValue);
    System.out.println("The value of the key is " + IValue);
  }
}
```
With the XML and Java source files in the same directory, and the `coherence.jar` at `${COHERENCE_HOME}/lib/coherence.jar`, compile and run the program:

```bash
$ javac -cp .:${COHERENCE_HOME}/lib/coherence.jar HelloCoherence.java
$ java -cp .:${COHERENCE_HOME}/lib/coherence.jar \
       -Dcoherence.cacheconfig=$PWD/example-client-config.xml HelloCoherence
```
The program produces an output similar to the following:

```bash
The value of the key is 1
```

Run the program again to get an output similar to the following:

```bash
The value of the key is 2
```

> **Note**: If you are using JDK 11 or later, you can omit the `javac` command and simply run the program as:

```bash
$ java -cp $${COHERENCE_HOME}/lib/coherence.jar \
  -Dcoherence.cacheconfig=$PWD/example-client-config.xml  HelloCoherence.java
```

## Remove Coherence and Oracle Coherence Operator

Remove the `coherence` release:

```bash
$ helm delete --purge sample-coherence sample-coherence-operator
```<|MERGE_RESOLUTION|>--- conflicted
+++ resolved
@@ -2,11 +2,6 @@
 
 
 The Quick Start guide provides a simple tutorial to help you get the operator up and running quickly. The Oracle Coherence Operator (the "operator") manages Coherence through Kubernetes, monitors MBean attributes through Prometheus, and server logs through Elasticsearch and Kibana.
-<<<<<<< HEAD
-=======
-
-
->>>>>>> 783ce9da
 
 > **Note**: Use of Prometheus and Grafana is available only when using the
 > operator with Oracle Coherence 12.2.1.4.
@@ -81,10 +76,7 @@
 
 If you want to build the operator from source, refer to the [Developer Guide](developer.md) and ensure that you replace the `coherence`
 Helm repository prefix in all samples with the fully qualified directory as described at the end of the guide.
-<<<<<<< HEAD
-=======
-=======
->>>>>>> 783ce9da
+
 
 ## Install the Operator
 
