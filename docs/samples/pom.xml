--- conflicted
+++ resolved
@@ -68,7 +68,6 @@
     <mockito.version>2.18.3</mockito.version>
     <coherence.version>12.2.1-3-0</coherence.version>
 
-<<<<<<< HEAD
     <!--- test properties -->
     <ci.build>${env.CI_BUILD_ID}</ci.build>
     <!-- Set the namespace from the CI build id to ensure tests use a unique namespace -->
@@ -121,11 +120,9 @@
     <coherence.docker.version>12.2.1.3</coherence.docker.version>
     <release.image.prefix>${test.image.prefix}</release.image.prefix>
     <docker.push.tag.prefix>${release.image.prefix}oracle/</docker.push.tag.prefix>
-=======
-    <!-- change this to match your Coherence version
-         Must be 12.2.1.3-0 or above -->
-    <coherence.version>12.2.1-3-0</coherence.version>
->>>>>>> 560e6c95
+
+    <!-- if necessary, override with -D -->
+    <coherence.version>12.2.1-3-2</coherence.version>
   </properties>
 
   <dependencyManagement>
