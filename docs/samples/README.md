--- conflicted
+++ resolved
@@ -222,32 +222,12 @@
 $ cd docs/samples
 ```
 
-<<<<<<< HEAD
-<<<<<<< HEAD
-1. Inspect the [samples top level pom.xml](pom.xml) to see if you must
-   override the specified `coherence.version` property so that its value
-   matches the version you are actaully using: E.g. if you have
-   Coherence 12.2.1.3.2, but the `pom.xml` has:
-
-   ```xml
-    <coherence.version>12.2.1-3-0</coherence.version>
-   ```
-
-   Then you must provide `-Dcoherence.version=12.2.1-3-2` to every
-   invocation of `mvn`.
-=======
-=======
->>>>>>> 560e6c95
 1. Inspect the [samples top level pom.xml](pom.xml) and verify that the
    value of the `coherence.version` property matches the version of
    Coherence you are actaully using. For example if you have Coherence
    12.2.1.3.0 then the value of `coherence.version` must be
    `12.2.1-3-0`.  If this value needs ajustment, use the
    `-Dcoherence.version=` argument to all invocations of `mvn`.
-<<<<<<< HEAD
->>>>>>> #126 Address comments from Manfred and Tim.
-=======
->>>>>>> 560e6c95
 
 Issue the following to ensure all the projects with source code build ok. 
 
@@ -261,8 +241,9 @@
 
 ## Install the Coherence Operator
 
-Before you attempt any of the samples below, you should install the `coherence-operator` chart.  
-This can be done once and can keep running for all the samples.
+Before you attempt any of the samples below, you should install the
+`coherence-operator` chart.This can be done once and can keep running
+for all the samples.
 
 When you install the `coherence-operator` you can optionally enable the following:
 
